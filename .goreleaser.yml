---
version: 2
project_name: k8s-shredder
release:
  github:
    owner: adobe
    name: k8s-shredder
builds:
  - id: k8s-shredder
    goos: [linux, windows, darwin]
    goarch: [amd64, '386', arm64]
    env: [CGO_ENABLED=0]
    main: .
    ldflags:
      - -s -w -X github.com/adobe/k8s-shredder/cmd.buildVersion=v{{.Version}} -X github.com/adobe/k8s-shredder/cmd.gitSHA={{.Commit}}
        -X github.com/adobe/k8s-shredder/cmd.buildTime={{.Date}}
    flags: [-trimpath]
    binary: k8s-shredder
# signs the checksum file
# all files (including the sboms) are included in the checksum, so we don't need to sign each one if we don't want to
# https://goreleaser.com/customization/sign
signs:
  - cmd: cosign
    env: [COSIGN_EXPERIMENTAL=1]
<<<<<<< HEAD
    signature: ${artifact}.bundle
    args:
      - sign-blob
      - --bundle=${signature}
=======
    args:
      - sign-blob
      - --bundle=${signature}.bundle
>>>>>>> e3419672
      - ${artifact}
      - --yes  # needed on cosign 2.0.0+
    artifacts: checksum
    output: true
dockers:
  - image_templates: ['ghcr.io/adobe/{{ .ProjectName }}:v{{ .Version }}-amd64']
    use: buildx
    dockerfile: Dockerfile
    build_flag_templates:
      - --platform=linux/amd64
      - --label=org.opencontainers.image.title={{ .ProjectName }}
      - --label=org.opencontainers.image.description={{ .ProjectName }}
      - --label=org.opencontainers.image.url=https://github.com/adobe/{{ .ProjectName }}
      - --label=org.opencontainers.image.source=https://github.com/adobe/{{ .ProjectName }}
      - --label=org.opencontainers.image.version=v{{ .Version }}
      - --label=org.opencontainers.image.created={{ .Date }}
      - --label=org.opencontainers.image.revision={{ .FullCommit }}
      - --label=org.opencontainers.image.licenses=Apache-2.0
  - image_templates:
      - ghcr.io/adobe/{{ .ProjectName }}:v{{ .Version }}-arm64v8
    use: buildx
    goarch: arm64
    dockerfile: Dockerfile
    build_flag_templates:
      - --platform=linux/arm64/v8
      - --label=org.opencontainers.image.title={{ .ProjectName }}
      - --label=org.opencontainers.image.description={{ .ProjectName }}
      - --label=org.opencontainers.image.url=https://github.com/adobe/{{ .ProjectName }}
      - --label=org.opencontainers.image.source=https://github.com/adobe/{{ .ProjectName }}
      - --label=org.opencontainers.image.version=v{{ .Version }}
      - --label=org.opencontainers.image.created={{ .Date }}
      - --label=org.opencontainers.image.revision={{ .FullCommit }}
      - --label=org.opencontainers.image.licenses=Apache-2.0
docker_manifests:
  - name_template: ghcr.io/adobe/{{.ProjectName}}:v{{.Version}}
    image_templates:
      - ghcr.io/adobe/{{.ProjectName}}:v{{.Version}}-amd64
      - ghcr.io/adobe/{{.ProjectName}}:v{{.Version}}-arm64v8
  - name_template: ghcr.io/adobe/{{.ProjectName}}:latest
    image_templates:
      - ghcr.io/adobe/{{.ProjectName}}:v{{.Version}}-amd64
      - ghcr.io/adobe/{{.ProjectName}}:v{{.Version}}-arm64v8
# signs our docker image
# https://goreleaser.com/customization/docker_sign
docker_signs:
  - cmd: cosign
    env: [COSIGN_EXPERIMENTAL=1]
    artifacts: images
    output: true
    args:
      - sign
      - ${artifact}
      - --yes  # needed on cosign 2.0.0+<|MERGE_RESOLUTION|>--- conflicted
+++ resolved
@@ -22,16 +22,9 @@
 signs:
   - cmd: cosign
     env: [COSIGN_EXPERIMENTAL=1]
-<<<<<<< HEAD
-    signature: ${artifact}.bundle
-    args:
-      - sign-blob
-      - --bundle=${signature}
-=======
     args:
       - sign-blob
       - --bundle=${signature}.bundle
->>>>>>> e3419672
       - ${artifact}
       - --yes  # needed on cosign 2.0.0+
     artifacts: checksum
